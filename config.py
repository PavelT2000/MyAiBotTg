from pydantic_settings import BaseSettings

class Settings(BaseSettings):
    OPENAI_API_KEY: str
    TELEGRAM_BOT_TOKEN: str
    ASSISTANT_ID: str
    DATABASE_URL: str
<<<<<<< HEAD
    
=======
    AMPLITUDE_API_KEY: str
    REDIS_URL: str

>>>>>>> 8fb4f9e5
    class Config:
        env_file = ".env"

config = Settings()<|MERGE_RESOLUTION|>--- conflicted
+++ resolved
@@ -5,13 +5,9 @@
     TELEGRAM_BOT_TOKEN: str
     ASSISTANT_ID: str
     DATABASE_URL: str
-<<<<<<< HEAD
-    
-=======
     AMPLITUDE_API_KEY: str
     REDIS_URL: str
 
->>>>>>> 8fb4f9e5
     class Config:
         env_file = ".env"
 
